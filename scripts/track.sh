. scripts/shell_variables.sh 

experiment_name=mobilenet_v100_kappa_7_tau_4
output_dir=experiments/tracking/${experiment_name}
create_clean_directory $output_dir


python src/track.py \
    --data_dir data/validation_videos/T1 \
    --output_dir ${output_dir} \
    --confidence_threshold 0.5 \
    --detection_threshold 0.3 \
    --downsampling_factor 4 \
    --noise_covariances_path data/tracking_parameters \
<<<<<<< HEAD
    --output_shape 960,544 \
    --skip_frames 3 \
    --arch res_18 \
    --device cpu \
    --detection_batch_size 1 \
    --display 1
=======
<<<<<<< HEAD
    --model_weights experiments/detection/3500_images_mobilenet/model_257.pth \
=======
    --model_weights models/mobilenet_epoch250.pth \
>>>>>>> 06b5670ae48cb0214b6d13f9b5607714df1d6136
    --output_shape 960,544 \
    --skip_frames 3 \
    --arch 'mobilenetv3small' \
    --display 0
>>>>>>> c60cdf61


for f in ${output_dir}/*; 
do 
    python src/postprocess_and_count_tracks.py \
        --input_file $f \
        --kappa 7  \
        --tau 4 \
        --output_name $f
    rm $f 
done<|MERGE_RESOLUTION|>--- conflicted
+++ resolved
@@ -1,6 +1,6 @@
 . scripts/shell_variables.sh 
 
-experiment_name=mobilenet_v100_kappa_7_tau_4
+experiment_name=test
 output_dir=experiments/tracking/${experiment_name}
 create_clean_directory $output_dir
 
@@ -12,24 +12,12 @@
     --detection_threshold 0.3 \
     --downsampling_factor 4 \
     --noise_covariances_path data/tracking_parameters \
-<<<<<<< HEAD
     --output_shape 960,544 \
     --skip_frames 3 \
     --arch res_18 \
     --device cpu \
     --detection_batch_size 1 \
-    --display 1
-=======
-<<<<<<< HEAD
-    --model_weights experiments/detection/3500_images_mobilenet/model_257.pth \
-=======
-    --model_weights models/mobilenet_epoch250.pth \
->>>>>>> 06b5670ae48cb0214b6d13f9b5607714df1d6136
-    --output_shape 960,544 \
-    --skip_frames 3 \
-    --arch 'mobilenetv3small' \
     --display 0
->>>>>>> c60cdf61
 
 
 for f in ${output_dir}/*; 
