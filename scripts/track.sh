--- conflicted
+++ resolved
@@ -6,21 +6,13 @@
 
 
 python src/track.py \
-<<<<<<< HEAD
-    --data_dir /home/infres/chagneux/repos/surfnet/data/validation_videos/all/long_segments_12fps/videos \
-=======
     --data_dir data/validation_videos/T1 \
->>>>>>> 20486acc
     --output_dir ${output_dir} \
     --confidence_threshold 0.5 \
     --detection_threshold 0.3 \
     --downsampling_factor 4 \
     --noise_covariances_path data/tracking_parameters \
-<<<<<<< HEAD
-    --model_weights experiments/detection/retrain_3500_images_no_DCNv2/model_258.pth \
-=======
     --model_weights models/pretrained_model.pth \
->>>>>>> 20486acc
     --output_shape 960,544 \
     --skip_frames 0 \
     --display 0
