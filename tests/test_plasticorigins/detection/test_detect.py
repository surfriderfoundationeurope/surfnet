--- conflicted
+++ resolved
@@ -18,10 +18,6 @@
 
     assert len(res) == 1
     assert res[0].shape == (3, 2)
-<<<<<<< HEAD
-    np.testing.assert_array_equal(res[0], np.array([[149, 76], [33, 83], [177, 85]]))
-=======
     np.testing.assert_array_equal(
         res[0], np.array([[149, 76], [33, 83], [177, 85]])
-    )
->>>>>>> b75a0767
+    )