--- conflicted
+++ resolved
@@ -1,175 +1,3 @@
-<<<<<<< HEAD
-import os
-
-import numpy as np
-from scipy.stats._multivariate import multivariate_normal_frozen
-
-from plasticorigins.detection.detect import detect
-from plasticorigins.tools.video_readers import IterableFrameReader
-from plasticorigins.tracking.utils import (
-    GaussianMixture,
-    exp_and_normalise,
-    gather_filenames_for_video_in_annotations,
-    get_detections_for_video,
-    overlay_transparent,
-    read_tracking_results,
-    write_tracking_results_to_file,
-)
-from plasticorigins.serving.inference import config_track, device
-from plasticorigins.detection.centernet.models import load_model_simple
-
-results = np.load("tests/ressources/results.npy", allow_pickle=True)
-results = [tuple(res) for res in results]
-
-model = load_model_simple()
-
-
-def test_get_detections_for_video():
-    config_track.video_path = "tests/ressources/validation_videos/T1_trim.mp4"
-    detector = lambda frame: detect(frame, threshold=0.3, model=model)
-    reader = IterableFrameReader(
-        video_filename=config_track.video_path,
-        skip_frames=config_track.skip_frames,
-        output_shape=config_track.output_shape,
-        progress_bar=True,
-        preload=config_track.preload_frames,
-    )
-
-    detections = get_detections_for_video(
-        reader,
-        detector,
-        batch_size=config_track.detection_batch_size,
-        device=device,
-    )
-
-    assert len(detections) == 9
-
-
-def test_write_tracking_results_to_file():
-    input_shape = (640, 360)
-    output_shape = (960, 544)
-    ratio_y = input_shape[0] / (output_shape[0] // config_track.downsampling_factor)
-    ratio_x = input_shape[1] / (output_shape[1] // config_track.downsampling_factor)
-    coord_mapping = lambda x, y: (x * ratio_x, y * ratio_y)
-
-    tmp_folder = "tests/ressources/tmp"
-    output_filename = os.path.join(tmp_folder, "results.txt")
-    if not os.path.exists(tmp_folder):
-        os.mkdir(tmp_folder)
-
-    write_tracking_results_to_file(
-        results,
-        coord_mapping,
-        output_filename=output_filename,
-    )
-
-    assert os.path.exists(output_filename)
-
-    os.remove(output_filename)
-    os.rmdir(tmp_folder)
-
-
-def test_read_tracking_results():
-    input_shape = (640, 360)
-    output_shape = (960, 544)
-    ratio_y = input_shape[0] / (output_shape[0] // config_track.downsampling_factor)
-    ratio_x = input_shape[1] / (output_shape[1] // config_track.downsampling_factor)
-    coord_mapping = lambda x, y: (x * ratio_x, y * ratio_y)
-
-    tmp_folder = "tests/ressources/tmp"
-    output_filename = os.path.join(tmp_folder, "results.txt")
-    if not os.path.exists(tmp_folder):
-        os.mkdir(tmp_folder)
-
-    write_tracking_results_to_file(
-        results,
-        coord_mapping,
-        output_filename=output_filename,
-    )
-
-    results_read = read_tracking_results(output_filename)
-    os.remove(output_filename)
-
-    os.rmdir(tmp_folder)
-
-    assert 1 + int(max(r[1] for r in results)) == len(results_read)
-
-
-def test_gaussian_mixture():
-    means = np.random.randn(5)
-    weights = np.random.randn(5)
-    cov = 0.5
-    gmm = GaussianMixture(means=means, weights=weights, covariance=cov)
-
-    x = np.random.randn(5)
-    results_pdf = gmm.pdf(x)
-    results_cdf = gmm.cdf(x)
-    results_lpdf = gmm.logpdf(x)
-
-    assert len(gmm.components) == len(means)
-    assert type(gmm.components[0]) == multivariate_normal_frozen
-    assert np.array_equal(gmm.weights, weights)
-
-    assert len(results_pdf) == len(x)
-    assert len(results_cdf) == len(x)
-    assert np.array_equal(results_lpdf, np.log(results_pdf), equal_nan=True)
-
-
-def test_exp_and_normalise():
-    x = 2 + 0.5 * np.random.randn(5)
-    res = exp_and_normalise(x)
-    expected_res = np.exp(x - x.max())
-    expected_res = expected_res / expected_res.sum()
-    assert np.array_equal(res, expected_res)
-
-
-def test_gather_filename_for_video_annotations():
-
-    images = [
-        {"frame_id": i, "video_id": 1, "file_name": f"1_{i}_.mp4"} for i in range(10)
-    ]
-    images.extend(
-        [{"frame_id": i, "video_id": 2, "file_name": f"2_{i}_.mp4"} for i in range(10)]
-    )
-    video = {
-        "id": 1,
-    }
-    data_dir = "ressources"
-
-    file_paths = gather_filenames_for_video_in_annotations(video, images, data_dir)
-    dir_ = np.unique([p.split("/")[0] for p in file_paths])[0]
-    video_id = np.unique([p.split("/")[1].split("_")[0] for p in file_paths])[0]
-    assert len(file_paths) == 10
-    assert dir_ == data_dir
-    assert int(video_id) == video.get("id")
-
-
-def test_overlay_transparent():
-    background = np.random.rand(500, 500, 3)
-    overlay = np.zeros((100, 100, 3))
-    overlay_1 = np.ones((100, 100, 4))
-    overlay_1[:, :, 3] = 255 * np.ones((100, 100))
-    background_1 = overlay_transparent(
-        background=background.copy(), overlay=overlay, x=100, y=100
-    )
-
-    background_2 = overlay_transparent(
-        background=background.copy(), overlay=overlay, x=600, y=100
-    )
-
-    background_3 = overlay_transparent(
-        background=background.copy(), overlay=overlay, x=450, y=450
-    )
-
-    background_4 = overlay_transparent(
-        background=background.copy(), overlay=overlay_1, x=100, y=100
-    )
-
-    assert np.array_equal(background_1[100:200, 100:200, :], overlay)
-    assert np.array_equal(background_2, background)
-    assert np.array_equal(background_3[450:, 450:, :], overlay[:50, :50, :])
-    assert np.array_equal(background_4[100:200, 100:200], overlay_1[:, :, :3])
-=======
 # import os
 
 # import numpy as np
@@ -356,5 +184,4 @@
 #     assert np.array_equal(background_1[100:200, 100:200, :], overlay)
 #     assert np.array_equal(background_2, background)
 #     assert np.array_equal(background_3[450:, 450:, :], overlay[:50, :50, :])
-#     assert np.array_equal(background_4[100:200, 100:200], overlay_1[:, :, :3])
->>>>>>> b75a0767
+#     assert np.array_equal(background_4[100:200, 100:200], overlay_1[:, :, :3])