# import os

# import numpy as np

# from plasticorigins.tools.video_readers import IterableFrameReader
# from plasticorigins.tracking.track_video import track_video
# from plasticorigins.serving.inference import config_track, engine


# def test_track_video():
#     config_track.video_path = "tests/ressources/validation_videos/T1_trim.mp4"
#     detections = np.load("tests/ressources/detections.npy", allow_pickle=True)
#     detections = list(detections)

<<<<<<< HEAD
    transition_variance = np.load(
        os.path.join(config_track.noise_covariances_path, "transition_variance.npy")
    )
    observation_variance = np.load(
        os.path.join(config_track.noise_covariances_path, "observation_variance.npy")
    )
=======
#     transition_variance = np.load(
#         os.path.join(
#             config_track.noise_covariances_path, "transition_variance.npy"
#         )
#     )
#     observation_variance = np.load(
#         os.path.join(
#             config_track.noise_covariances_path, "observation_variance.npy"
#         )
#     )
>>>>>>> b75a0767

#     reader = IterableFrameReader(
#         video_filename=config_track.video_path,
#         skip_frames=config_track.skip_frames,
#         output_shape=config_track.output_shape,
#         progress_bar=True,
#         preload=config_track.preload_frames,
#     )

#     results = track_video(
#         reader,
#         iter(detections),
#         config_track,
#         engine,
#         transition_variance,
#         observation_variance,
#         None,
#     )
#     assert len(results) == 16
#     assert len(results[0]) == 6<|MERGE_RESOLUTION|>--- conflicted
+++ resolved
@@ -12,14 +12,6 @@
 #     detections = np.load("tests/ressources/detections.npy", allow_pickle=True)
 #     detections = list(detections)
 
-<<<<<<< HEAD
-    transition_variance = np.load(
-        os.path.join(config_track.noise_covariances_path, "transition_variance.npy")
-    )
-    observation_variance = np.load(
-        os.path.join(config_track.noise_covariances_path, "observation_variance.npy")
-    )
-=======
 #     transition_variance = np.load(
 #         os.path.join(
 #             config_track.noise_covariances_path, "transition_variance.npy"
@@ -30,7 +22,6 @@
 #             config_track.noise_covariances_path, "observation_variance.npy"
 #         )
 #     )
->>>>>>> b75a0767
 
 #     reader = IterableFrameReader(
 #         video_filename=config_track.video_path,
