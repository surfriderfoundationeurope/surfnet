<<<<<<< HEAD
import json
import math
import os
from pathlib import Path

import pytest
from werkzeug.datastructures import FileStorage

from plasticorigins.tools.files import create_unique_folder
from plasticorigins.serving.app import app
from plasticorigins.serving.config import config_track
from plasticorigins.serving.inference import track

video_file = "tests/ressources/validation_videos/T1_trim.mp4"


@pytest.fixture
def client():
    return app.test_client()


@pytest.mark.filterwarnings("ignore::DeprecationWarning")
def test_inference(client):

    video = video_file
    file = FileStorage(
        stream=open(video, "rb"),
        filename="T1_trim.mp4",
        content_type="video/mpeg",
    )

    data = {"file": file}
    resp = client.post("/", content_type="multipart/form-data", data=data)

    resp_data = json.loads(resp.get_data())

    assert resp.status_code == 200
    assert list(resp_data.keys()) == [
        "detected_trash",
        "fps",
        "video_id",
        "video_length",
    ]
    if len(resp_data["detected_trash"]) > 0:
        assert set(resp_data["detected_trash"][0].keys()) == {
            "frame_to_box",
            "id",
            "label",
            "avg_conf",
        }
        assert type(resp_data["detected_trash"][0]["id"]) == int
        assert type(resp_data["detected_trash"][0]["label"]) == str
        assert type(resp_data["detected_trash"][0]["frame_to_box"]) == dict


def test_inference_no_file(client):
    data = {}
    try:
        client.post("/", content_type="multipart/form-data", data=data)
    except FileNotFoundError:
        assert True


def test_track():

    filename = video_file.split("/")[-1]
    video = video_file
    file = FileStorage(
        stream=open(video, "rb"),
        filename="T1_trim.mp4",
        content_type="video/mpeg",
    )

    working_dir = Path(create_unique_folder(config_track.upload_folder, filename))
    full_filepath = working_dir / filename
    if os.path.isfile(full_filepath):
        os.remove(full_filepath)
    file.save(full_filepath)
    config_track.video_path = full_filepath.as_posix()
    config_track.output_dir = working_dir.as_posix()

    # launch the tracking
    filtered_results, num_frames, fps = track(config_track)
    os.remove(full_filepath)
    assert math.isclose(fps, 5.921, abs_tol=0.01)
    assert num_frames == 34
    assert len(filtered_results) == 7
    assert len(filtered_results[0]) == 6
    assert type(filtered_results[0][0]) == int
    assert type(filtered_results[0][1]) == int
    # assert type(filtered_results[0][2]) == np.float64
    # assert type(filtered_results[0][3]) == np.float64
    # assert type(filtered_results[0][4]) == np.float64
    assert type(filtered_results[0][5]) == int
=======
# import json
# import math
# import os
# from pathlib import Path

# import pytest
# from werkzeug.datastructures import FileStorage

# from plasticorigins.tools.files import create_unique_folder
# #from plasticorigins.serving.app import app
# from plasticorigins.serving.config import config_track
# from plasticorigins.serving.inference import track

# video_file = "tests/ressources/validation_videos/T1_trim.mp4"


# @pytest.fixture
# def client():
#     return app.test_client()


# @pytest.mark.filterwarnings("ignore::DeprecationWarning")
# def test_inference(client):

#     video = video_file
#     file = FileStorage(
#         stream=open(video, "rb"),
#         filename="T1_trim.mp4",
#         content_type="video/mpeg",
#     )

#     data = {"file": file}
#     resp = client.post("/", content_type="multipart/form-data", data=data)

#     resp_data = json.loads(resp.get_data())

#     assert resp.status_code == 200
#     assert list(resp_data.keys()) == [
#         "detected_trash",
#         "fps",
#         "video_id",
#         "video_length",
#     ]
#     if len(resp_data["detected_trash"]) > 0:
#         assert set(resp_data["detected_trash"][0].keys()) == {
#             "frame_to_box",
#             "id",
#             "label",
#             "avg_conf",
#         }
#         assert type(resp_data["detected_trash"][0]["id"]) == int
#         assert type(resp_data["detected_trash"][0]["label"]) == str
#         assert type(resp_data["detected_trash"][0]["frame_to_box"]) == dict


# def test_inference_no_file(client):
#     data = {}
#     try:
#         client.post("/", content_type="multipart/form-data", data=data)
#     except FileNotFoundError:
#         assert True


# def test_track():

#     filename = video_file.split("/")[-1]
#     video = video_file
#     file = FileStorage(
#         stream=open(video, "rb"),
#         filename="T1_trim.mp4",
#         content_type="video/mpeg",
#     )

#     working_dir = Path(
#         create_unique_folder(config_track.upload_folder, filename)
#     )
#     full_filepath = working_dir / filename
#     if os.path.isfile(full_filepath):
#         os.remove(full_filepath)
#     file.save(full_filepath)
#     config_track.video_path = full_filepath.as_posix()
#     config_track.output_dir = working_dir.as_posix()

#     # launch the tracking
#     filtered_results, num_frames, fps = track(config_track)
#     os.remove(full_filepath)
#     assert math.isclose(fps, 5.921, abs_tol=0.01)
#     assert num_frames == 34
#     assert len(filtered_results) == 16
#     assert len(filtered_results[0]) == 6
#     assert type(filtered_results[0][0]) == int
#     assert type(filtered_results[0][1]) == int
#     # assert type(filtered_results[0][2]) == np.float64
#     # assert type(filtered_results[0][3]) == np.float64
#     # assert type(filtered_results[0][4]) == np.float64
#     assert type(filtered_results[0][5]) == int
>>>>>>> b75a0767
<|MERGE_RESOLUTION|>--- conflicted
+++ resolved
@@ -1,99 +1,3 @@
-<<<<<<< HEAD
-import json
-import math
-import os
-from pathlib import Path
-
-import pytest
-from werkzeug.datastructures import FileStorage
-
-from plasticorigins.tools.files import create_unique_folder
-from plasticorigins.serving.app import app
-from plasticorigins.serving.config import config_track
-from plasticorigins.serving.inference import track
-
-video_file = "tests/ressources/validation_videos/T1_trim.mp4"
-
-
-@pytest.fixture
-def client():
-    return app.test_client()
-
-
-@pytest.mark.filterwarnings("ignore::DeprecationWarning")
-def test_inference(client):
-
-    video = video_file
-    file = FileStorage(
-        stream=open(video, "rb"),
-        filename="T1_trim.mp4",
-        content_type="video/mpeg",
-    )
-
-    data = {"file": file}
-    resp = client.post("/", content_type="multipart/form-data", data=data)
-
-    resp_data = json.loads(resp.get_data())
-
-    assert resp.status_code == 200
-    assert list(resp_data.keys()) == [
-        "detected_trash",
-        "fps",
-        "video_id",
-        "video_length",
-    ]
-    if len(resp_data["detected_trash"]) > 0:
-        assert set(resp_data["detected_trash"][0].keys()) == {
-            "frame_to_box",
-            "id",
-            "label",
-            "avg_conf",
-        }
-        assert type(resp_data["detected_trash"][0]["id"]) == int
-        assert type(resp_data["detected_trash"][0]["label"]) == str
-        assert type(resp_data["detected_trash"][0]["frame_to_box"]) == dict
-
-
-def test_inference_no_file(client):
-    data = {}
-    try:
-        client.post("/", content_type="multipart/form-data", data=data)
-    except FileNotFoundError:
-        assert True
-
-
-def test_track():
-
-    filename = video_file.split("/")[-1]
-    video = video_file
-    file = FileStorage(
-        stream=open(video, "rb"),
-        filename="T1_trim.mp4",
-        content_type="video/mpeg",
-    )
-
-    working_dir = Path(create_unique_folder(config_track.upload_folder, filename))
-    full_filepath = working_dir / filename
-    if os.path.isfile(full_filepath):
-        os.remove(full_filepath)
-    file.save(full_filepath)
-    config_track.video_path = full_filepath.as_posix()
-    config_track.output_dir = working_dir.as_posix()
-
-    # launch the tracking
-    filtered_results, num_frames, fps = track(config_track)
-    os.remove(full_filepath)
-    assert math.isclose(fps, 5.921, abs_tol=0.01)
-    assert num_frames == 34
-    assert len(filtered_results) == 7
-    assert len(filtered_results[0]) == 6
-    assert type(filtered_results[0][0]) == int
-    assert type(filtered_results[0][1]) == int
-    # assert type(filtered_results[0][2]) == np.float64
-    # assert type(filtered_results[0][3]) == np.float64
-    # assert type(filtered_results[0][4]) == np.float64
-    assert type(filtered_results[0][5]) == int
-=======
 # import json
 # import math
 # import os
@@ -189,5 +93,4 @@
 #     # assert type(filtered_results[0][2]) == np.float64
 #     # assert type(filtered_results[0][3]) == np.float64
 #     # assert type(filtered_results[0][4]) == np.float64
-#     assert type(filtered_results[0][5]) == int
->>>>>>> b75a0767
+#     assert type(filtered_results[0][5]) == int