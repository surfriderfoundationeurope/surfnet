"""The ``inference`` submodule provides several functions for tracking and handling post request.

The submodule configures :

- the device type
- the logger
- the prediction model

This submodule contains the following functions:

- ``handle_post_request()`` : Main function to handle a post request.
- ``track(args:argparse)`` : Tracking function for object detection in frame sequences.

"""

from typing import List
import argparse
import json
import logging
import os
from pathlib import Path
from typing import Tuple

import warnings
import numpy as np
import torch
from flask import jsonify, request
from werkzeug.utils import secure_filename

# imports for tracking
from plasticorigins.detection.detect import detect
from plasticorigins.tools.files import create_unique_folder, download_from_url

from plasticorigins.tools.video_readers import IterableFrameReader
from plasticorigins.tracking.postprocess_and_count_tracks import (
    filter_tracks,
    postprocess_for_api,
)
from plasticorigins.tracking.track_video import track_video
from plasticorigins.tracking.trackers import get_tracker
from plasticorigins.tracking.utils import (
    get_detections_for_video,
    read_tracking_results,
    write_tracking_results_to_file,
)
from plasticorigins.serving.config import id_categories

# centernet / yolo version
# from plasticorigins.serving.config import config_track
from plasticorigins.serving.config import config_track_yolo as config_track

logger = logging.getLogger()

if config_track.device is None:
    device = "cuda" if torch.cuda.is_available() else "cpu"
else:
    device = config_track.device

device = torch.device(device)

engine = get_tracker("EKF")


if config_track.arch == "mobilenet_v3_small":
    from plasticorigins.tools.misc import load_model

    model = load_model(
        arch=config_track.arch,
        model_weights=config_track.model_weights,
        device=device,
    )
    logger.info("---Model mobilenet loaded.")
elif config_track.arch == "yolo":
    from plasticorigins.detection.yolo import load_model, predict_yolo

    model_path = download_from_url(
        config_track.url_model_yolo, config_track.file_model_yolo, "./models", logger
    )
    model_yolo = load_model(
        model_path,
        config_track.device,
        config_track.yolo_conf_thrld,
        config_track.yolo_iou_thrld,
    )
    logger.info("---Yolo model loaded.")
else:
    logger.error(f"unrecognized model {config_track.arch}")

observation_variance = np.load(
    os.path.join(config_track.noise_covariances_path, "observation_variance.npy")
)
transition_variance = np.load(
    os.path.join(config_track.noise_covariances_path, "transition_variance.npy")
)


def handle_post_request() -> json:

    """Main function to handle a post request. The file is in `request.files`. Will create temporary folders for storing the file and intermediate results. Outputs a json.
        
    Returns:
        A output json file.
    """

    logger.info("---receiving request")

    if "file" in request.files:
        file = request.files["file"]
        
    else:
        logger.error("error no file in request")
        return None

    # file and folder handling
    filename = secure_filename(file.filename)
    logger.info("--- received filename: " + filename)
    working_dir = Path(create_unique_folder(config_track.upload_folder, filename))
    full_filepath = working_dir / filename
    if os.path.isfile(full_filepath):
        os.remove(full_filepath)
    file.save(full_filepath)
    config_track.video_path = full_filepath.as_posix()
    config_track.output_dir = working_dir.as_posix()

    # launch the tracking
    filtered_results, num_frames, fps = track(config_track)

    # postprocess
    output_json = postprocess_for_api(filtered_results, id_categories)
    output_json["fps"] = round(fps, 2)
    output_json["video_length"] = num_frames
    output_json["video_id"] = filename

    response = jsonify(output_json)
    response.status_code = 200

    # Remove temp files (esp. the video):
    os.remove(full_filepath)

    return response


<<<<<<< HEAD
def track(args:argparse) -> Tuple[List,int,int]:

    """ Tracking function for object detection in frame sequences.

    Args:
        args (argparse): arguments for tracking process

    Returns:
        filtered_results (list): list of filtered tracks
        num_frames (int): max number of frames for tracking
        fps (int): number of frames per second (video speed)      
    """

    detector = lambda frame: detect(
        frame, threshold=args.detection_threshold, model=model
    )
=======
def track(args):
    if args.arch == "mobilenet_v3_small":
        detector = lambda frame: detect(
            frame, threshold=args.detection_threshold, model=model
        )
    elif args.arch == "yolo":
        detector = lambda frame: predict_yolo(
            model_yolo, frame, size=config_track.output_shape[0], augment=False
        )
    else:
        logger.error("bad model arch")
>>>>>>> c332be5e

    logger.info(f"---Processing {args.video_path}")

    reader = IterableFrameReader(
        video_filename=args.video_path,
        skip_frames=args.skip_frames,
        output_shape=args.output_shape,
        progress_bar=True,
        preload=args.preload_frames,
        crop=args.crop,
    )

    num_frames, fps = (
        int(reader.max_num_frames / (args.skip_frames + 1)),
        reader.fps,
    )

    logger.info("---Detecting...")
    detections = []
    if args.arch == "yolo":
        # Catching warnings that come from a yolo bug:
        # "User provided device_type of \'cuda\', but CUDA is not available. Disabling"
        # should be fixed with more recent versions of yolo
        with warnings.catch_warnings():
            warnings.filterwarnings("ignore")
            for frame in reader:
                detections.append(detector(frame))
    elif args.arch == "mobilenet_v3_small":
        detections = get_detections_for_video(
            reader, detector, batch_size=args.detection_batch_size, device=device
        )

    logger.info("---Tracking...")
    display = None

    results = track_video(
        reader,
        iter(detections),
        args,
        engine,
        transition_variance,
        observation_variance,
        display,
        is_yolo=args.arch == "yolo",
    )
    reader.video.release()

    # store unfiltered results
    output_filename = Path(args.output_dir) / "results_unfiltered.txt"
    coord_mapping = reader.get_inv_mapping(args.downsampling_factor)
    write_tracking_results_to_file(
        results,
        coord_mapping,  # Scale the output back to original video size
        output_filename=output_filename,
    )
    logger.info("---Filtering...")

    # read from the file
    results = read_tracking_results(output_filename)
    filtered_results = filter_tracks(results, args.kappa, args.tau)

    # store filtered results
    output_filename = Path(args.output_dir) / "results.txt"
    write_tracking_results_to_file(
        filtered_results,
        lambda x, y: (x, y),  # No scaling, already scaled!
        output_filename=output_filename,
    )

    return filtered_results, num_frames, fps<|MERGE_RESOLUTION|>--- conflicted
+++ resolved
@@ -140,7 +140,6 @@
     return response
 
 
-<<<<<<< HEAD
 def track(args:argparse) -> Tuple[List,int,int]:
 
     """ Tracking function for object detection in frame sequences.
@@ -157,19 +156,7 @@
     detector = lambda frame: detect(
         frame, threshold=args.detection_threshold, model=model
     )
-=======
-def track(args):
-    if args.arch == "mobilenet_v3_small":
-        detector = lambda frame: detect(
-            frame, threshold=args.detection_threshold, model=model
-        )
-    elif args.arch == "yolo":
-        detector = lambda frame: predict_yolo(
-            model_yolo, frame, size=config_track.output_shape[0], augment=False
-        )
-    else:
-        logger.error("bad model arch")
->>>>>>> c332be5e
+
 
     logger.info(f"---Processing {args.video_path}")
 
