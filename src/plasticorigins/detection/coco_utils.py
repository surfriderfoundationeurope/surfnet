--- conflicted
+++ resolved
@@ -34,12 +34,7 @@
 import torch.utils.data
 from torch.utils.data import Dataset
 import torchvision
-<<<<<<< HEAD
-
-# from PIL import Image
-=======
 from PIL import Image
->>>>>>> b75a0767
 
 # from pycocotools import mask as coco_mask
 
@@ -87,42 +82,6 @@
         return image, anno
 
 
-<<<<<<< HEAD
-# def convert_coco_poly_to_mask(segmentations, height, width):
-#     masks = []
-#     for polygons in segmentations:
-#         rles = coco_mask.frPyObjects(polygons, height, width)
-#         mask = coco_mask.decode(rles)
-#         if len(mask.shape) < 3:
-#             mask = mask[..., None]
-#         mask = torch.as_tensor(mask, dtype=torch.uint8)
-#         mask = mask.any(dim=2)
-#         masks.append(mask)
-#     if masks:
-#         masks = torch.stack(masks, dim=0)
-#     else:
-#         masks = torch.zeros((0, height, width), dtype=torch.uint8)
-#     return masks
-
-
-# class ConvertCocoPolysToMask:
-#     def __call__(self, image, anno):
-#         w, h = image.size
-#         segmentations = [obj["segmentation"] for obj in anno]
-#         cats = [obj["category_id"] for obj in anno]
-#         if segmentations:
-#             masks = convert_coco_poly_to_mask(segmentations, h, w)
-#             cats = torch.as_tensor(cats, dtype=masks.dtype)
-#             # merge all instance masks into a single segmentation map
-#             # with its corresponding categories
-#             target, _ = (masks * cats[:, None, None]).max(dim=0)
-#             # discard overlapping instances
-#             target[masks.sum(0) > 1] = 255
-#         else:
-#             target = torch.zeros((h, w), dtype=torch.uint8)
-#         target = Image.fromarray(target.numpy())
-#         return image, target
-=======
 # def convert_coco_poly_to_mask(segmentations:List[Any], height:int, width:int) -> torch.Tensor:
 
 #     """ Converting Coco polygons to masks (torch tensors).
@@ -194,7 +153,6 @@
         target = Image.fromarray(target.numpy())
 
         return image, target
->>>>>>> b75a0767
 
 
 class ConvertCocoPolysToBboxes:
@@ -322,10 +280,6 @@
             "val2017",
             os.path.join("annotations", "instances_val2017.json"),
         ),
-<<<<<<< HEAD
-        # "train": ("val2017", os.path.join("annotations", "instances_val2017.json"))
-=======
->>>>>>> b75a0767
     }
 
     CAT_LIST = [
@@ -374,42 +328,9 @@
     return dataset
 
 
-<<<<<<< HEAD
-def get_surfrider_old(root, image_set, transforms):
-    PATHS = {
-        "train": (
-            "Images_md5",
-            os.path.join("annotations", "instances_train.json"),
-        ),
-        "val": (
-            "Images_md5",
-            os.path.join("annotations", "instances_val.json"),
-        ),
-        # "train": ("val2017", os.path.join("annotations", "instances_val2017.json"))
-    }
-    # CAT_LIST = [0, 1, 2, 3]
-
-    transforms = Compose(
-        [
-            # FilterAndRemapCocoCategories(CAT_LIST, remap=True),
-            # ConvertCocoPolysToMask(),
-            # ConvertCocoPolysToBboxes(),
-            transforms,
-        ]
-    )
-
-    img_folder, ann_file = PATHS[image_set]
-    img_folder = os.path.join(root, img_folder)
-    ann_file = os.path.join(root, ann_file)
-
-    dataset = torchvision.datasets.CocoDetection(
-        img_folder, ann_file, transforms=transforms
-    )
-=======
 def get_surfrider(root: str, image_set: str, transforms: Callable) -> Dataset:
 
     """Transform images to a dataset with specified transformation (class ``CocoDetectionWithExif`` used).
->>>>>>> b75a0767
 
     Args:
         root (str): Root directory where images are downloaded to
