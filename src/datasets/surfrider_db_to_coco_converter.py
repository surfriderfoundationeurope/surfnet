--- conflicted
+++ resolved
@@ -10,13 +10,7 @@
 sslmode = "require"
 
 # Construct connection string
-<<<<<<< HEAD
-conn_string = "host={0} user={1} dbname={2} password={3} sslmode={4}".format(
-    host, user, dbname, password, sslmode
-)
-=======
 conn_string = f"host={host} user={user} dbname={dbname} password={password} sslmode={sslmode}"
->>>>>>> b75a0767
 conn = psycopg2.connect(conn_string)
 print("Connection established")
 
@@ -66,15 +60,6 @@
         "blob_name": raw_image_info[8],
     }
 
-<<<<<<< HEAD
-image_db_id_to_image_filename = {k: v["filename"] for k, v in images_db_infos.items()}
-
-images_db_ids = list(
-    set([annotation["id_ref_images_for_labelling"] for annotation in annotations])
-)
-image_filenames = list(
-    set([image_db_id_to_image_filename[image_db_id] for image_db_id in images_db_ids])
-=======
 image_db_id_to_image_filename = {
     k: v["filename"] for k, v in images_db_infos.items()
 }
@@ -87,7 +72,6 @@
         image_db_id_to_image_filename[image_db_id]
         for image_db_id in images_db_ids
     }
->>>>>>> b75a0767
 )
 image_filename_to_image_coco_id = {
     image_filename: image_coco_id
@@ -99,13 +83,9 @@
     for image_filename, image_coco_id in image_filename_to_image_coco_id.items()
 ]
 
-<<<<<<< HEAD
-coco_categories = [{"id": 0, "name": "__background__", "supercategory": "unknown"}] + [
-=======
 coco_categories = [
     {"id": 0, "name": "__background__", "supercategory": "unknown"}
 ] + [
->>>>>>> b75a0767
     {"id": raw_category[0], "name": raw_category[1], "supercategory": "trash"}
     for raw_category in raw_category_info
 ]
