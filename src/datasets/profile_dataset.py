--- conflicted
+++ resolved
@@ -24,13 +24,9 @@
 annotations_dir = "data/generated_videos/"
 
 video_dataset = SurfnetDatasetFlow(
-<<<<<<< HEAD
-    annotations_dir=annotations_dir, heatmaps_folder=heatmaps_folder, split="val"
-=======
     annotations_dir=annotations_dir,
     heatmaps_folder=heatmaps_folder,
     split="val",
->>>>>>> b75a0767
 )
 
 test = next(iter(video_dataset))