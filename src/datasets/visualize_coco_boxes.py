# from pycocotools.coco import COCO
import numpy as np
import pylab
<<<<<<< HEAD
import os
import cv2

pylab.rcParams["figure.figsize"] = (8.0, 10.0)

=======

pylab.rcParams["figure.figsize"] = (8.0, 10.0)
from PIL import Image, ExifTags
import os
import cv2

>>>>>>> b75a0767

def draw_bbox(image, anns, ratio):
    """
    Display the specified annotations.
    :param anns (array of object): annotations to display
    :return: None
    #"""
    for ann in anns:

<<<<<<< HEAD
        [bbox_x, bbox_y, bbox_w, bbox_h] = (ratio * np.array(ann["bbox"])).astype(int)
=======
        [bbox_x, bbox_y, bbox_w, bbox_h] = (
            ratio * np.array(ann["bbox"])
        ).astype(int)

        cv2.rectangle(
            image,
            (bbox_x, bbox_y),
            (bbox_x + bbox_w, bbox_y + bbox_h),
            color=(255, 0, 0),
            thickness=3,
        )
>>>>>>> b75a0767

        cv2.rectangle(
            image,
            (bbox_x, bbox_y),
            (bbox_x + bbox_w, bbox_y + bbox_h),
            color=(255, 0, 0),
            thickness=3,
        )

<<<<<<< HEAD
    return image


dir = "data/images"

ann_dir = os.path.join(dir, "annotations")
data_dir = os.path.join(dir, "images")
ann_file = os.path.join(ann_dir, "instances_train.json")
# coco = COCO(ann_file)

# imgIds = np.array(coco.getImgIds())
# print('{} images loaded'.format(len(imgIds)))
# permutation = np.random.permutation(imgIds.shape[0])

# permutation = np.random.permutation(imgIds)
# for imgId in permutation:
#     image = coco.loadImgs(ids=[imgId])[0]
#     try:
#         image = Image.open(os.path.join(data_dir,image['file_name']))
#         for orientation in ExifTags.TAGS.keys():
#             if ExifTags.TAGS[orientation]=='Orientation':
#                 break

#         exif = image._getexif()
#         if exif is not None:
#             if exif[orientation] == 3:
#                 image=image.rotate(180, expand=True)
#             elif exif[orientation] == 6:
#                 image=image.rotate(270, expand=True)
#             elif exif[orientation] == 8:
#                 image=image.rotate(90, expand=True)

#     except (AttributeError, KeyError, IndexError):
#         # cases: image don't have getexif
#         pass
#     image = cv2.cvtColor(np.array(image.convert('RGB')),  cv2.COLOR_RGB2BGR)
#     annIds = coco.getAnnIds(imgIds=[imgId])
#     anns = coco.loadAnns(ids=annIds)
#     h,w = image.shape[:-1]
#     target_h = 1080
#     ratio = target_h/h
#     target_w = int(ratio*w)
#     image = cv2.resize(image,(target_w,target_h))
#     image = draw_bbox(image,anns,ratio)
#     cv2.imshow('image',image)
#     cv2.waitKey(0)
=======

dir = "data/images"

ann_dir = os.path.join(dir, "annotations")
data_dir = os.path.join(dir, "images")
ann_file = os.path.join(ann_dir, "instances_train.json")
coco = COCO(ann_file)

imgIds = np.array(coco.getImgIds())
print(f"{len(imgIds)} images loaded")
permutation = np.random.permutation(imgIds.shape[0])

permutation = np.random.permutation(imgIds)
for imgId in permutation:
    image = coco.loadImgs(ids=[imgId])[0]
    try:
        image = Image.open(os.path.join(data_dir, image["file_name"]))
        for orientation in ExifTags.TAGS.keys():
            if ExifTags.TAGS[orientation] == "Orientation":
                break

        exif = image._getexif()
        if exif is not None:
            if exif[orientation] == 3:
                image = image.rotate(180, expand=True)
            elif exif[orientation] == 6:
                image = image.rotate(270, expand=True)
            elif exif[orientation] == 8:
                image = image.rotate(90, expand=True)

    except (AttributeError, KeyError, IndexError):
        # cases: image don't have getexif
        pass
    image = cv2.cvtColor(np.array(image.convert("RGB")), cv2.COLOR_RGB2BGR)
    annIds = coco.getAnnIds(imgIds=[imgId])
    anns = coco.loadAnns(ids=annIds)
    h, w = image.shape[:-1]
    target_h = 1080
    ratio = target_h / h
    target_w = int(ratio * w)
    image = cv2.resize(image, (target_w, target_h))
    image = draw_bbox(image, anns, ratio)
    cv2.imshow("image", image)
    cv2.waitKey(0)
>>>>>>> b75a0767
<|MERGE_RESOLUTION|>--- conflicted
+++ resolved
@@ -1,20 +1,11 @@
 # from pycocotools.coco import COCO
 import numpy as np
 import pylab
-<<<<<<< HEAD
 import os
 import cv2
 
 pylab.rcParams["figure.figsize"] = (8.0, 10.0)
 
-=======
-
-pylab.rcParams["figure.figsize"] = (8.0, 10.0)
-from PIL import Image, ExifTags
-import os
-import cv2
-
->>>>>>> b75a0767
 
 def draw_bbox(image, anns, ratio):
     """
@@ -24,9 +15,6 @@
     #"""
     for ann in anns:
 
-<<<<<<< HEAD
-        [bbox_x, bbox_y, bbox_w, bbox_h] = (ratio * np.array(ann["bbox"])).astype(int)
-=======
         [bbox_x, bbox_y, bbox_w, bbox_h] = (
             ratio * np.array(ann["bbox"])
         ).astype(int)
@@ -38,17 +26,7 @@
             color=(255, 0, 0),
             thickness=3,
         )
->>>>>>> b75a0767
 
-        cv2.rectangle(
-            image,
-            (bbox_x, bbox_y),
-            (bbox_x + bbox_w, bbox_y + bbox_h),
-            color=(255, 0, 0),
-            thickness=3,
-        )
-
-<<<<<<< HEAD
     return image
 
 
@@ -94,50 +72,4 @@
 #     image = cv2.resize(image,(target_w,target_h))
 #     image = draw_bbox(image,anns,ratio)
 #     cv2.imshow('image',image)
-#     cv2.waitKey(0)
-=======
-
-dir = "data/images"
-
-ann_dir = os.path.join(dir, "annotations")
-data_dir = os.path.join(dir, "images")
-ann_file = os.path.join(ann_dir, "instances_train.json")
-coco = COCO(ann_file)
-
-imgIds = np.array(coco.getImgIds())
-print(f"{len(imgIds)} images loaded")
-permutation = np.random.permutation(imgIds.shape[0])
-
-permutation = np.random.permutation(imgIds)
-for imgId in permutation:
-    image = coco.loadImgs(ids=[imgId])[0]
-    try:
-        image = Image.open(os.path.join(data_dir, image["file_name"]))
-        for orientation in ExifTags.TAGS.keys():
-            if ExifTags.TAGS[orientation] == "Orientation":
-                break
-
-        exif = image._getexif()
-        if exif is not None:
-            if exif[orientation] == 3:
-                image = image.rotate(180, expand=True)
-            elif exif[orientation] == 6:
-                image = image.rotate(270, expand=True)
-            elif exif[orientation] == 8:
-                image = image.rotate(90, expand=True)
-
-    except (AttributeError, KeyError, IndexError):
-        # cases: image don't have getexif
-        pass
-    image = cv2.cvtColor(np.array(image.convert("RGB")), cv2.COLOR_RGB2BGR)
-    annIds = coco.getAnnIds(imgIds=[imgId])
-    anns = coco.loadAnns(ids=annIds)
-    h, w = image.shape[:-1]
-    target_h = 1080
-    ratio = target_h / h
-    target_w = int(ratio * w)
-    image = cv2.resize(image, (target_w, target_h))
-    image = draw_bbox(image, anns, ratio)
-    cv2.imshow("image", image)
-    cv2.waitKey(0)
->>>>>>> b75a0767
+#     cv2.waitKey(0)