import datetime
import os
import time

import torch
import torch.utils.data
from torch.utils.tensorboard import SummaryWriter

from detection.coco_utils import get_surfrider
from detection import transforms
from detection.centernet.models import create_model 
from detection.losses import FocalLoss
from detection import train_utils as utils


def get_dataset(dir_path, name, image_set, args):
    

    paths = {
<<<<<<< HEAD
        "surfrider": (dir_path, get_surfrider, 1)    
        }
=======
        "surfrider": (dir_path, get_surfrider, 1),
    }
>>>>>>> d4c26282
    p, ds_fn, num_classes = paths[name]

    transform = get_transform(image_set == 'train', num_classes, args)
    ds = ds_fn(p, image_set=image_set, transforms=transform)

    return ds, num_classes

def get_transform(train, num_classes, args):

    base_size = 540
    crop_size = (544, 960)
    if train: 
        return transforms.TrainTransforms(base_size, crop_size, num_classes, args.downsampling_factor) 
    return transforms.ValTransforms(base_size, crop_size, num_classes, args.downsampling_factor)

def evaluate(model, focal_loss, data_loader, device, num_classes):
    model.eval()

    metric_logger = utils.MetricLogger(delimiter="  ")
    header = 'Test:'
    class_wise_loss = torch.zeros(size=(num_classes,))
    batch_nb = 0
    with torch.no_grad():
        for image, target in metric_logger.log_every(data_loader, 100, header):
            image, target = image.to(device), target.to(device)
            output = model(image)
            class_wise_loss += focal_loss(output, target)
            batch_nb += 1

    return class_wise_loss / batch_nb

def train_one_epoch(model, criterion, optimizer, data_loader, lr_scheduler, device, epoch, print_freq, writer):
    model.train()
    metric_logger = utils.MetricLogger(delimiter="  ")
    metric_logger.add_meter(
        'lr', utils.SmoothedValue(window_size=1, fmt='{value}'))
    header = 'Epoch: [{}]'.format(epoch)
    i = 0
    running_loss = 0.0

    for image, target in metric_logger.log_every(data_loader, print_freq, header):

        image, target = image.to(device), target.to(device)

        output = model(image)

        loss = criterion(output, target)
        running_loss += loss.item()

        optimizer.zero_grad()
        loss.backward()
        optimizer.step()

        metric_logger.update(
            loss=loss.item(), lr=optimizer.param_groups[0]["lr"])

        writer.add_scalar('Training loss (mini-batch)',
                          loss.item(), epoch * len(data_loader) + i)
        writer.add_scalar('Learning rate (mini-batch)',
                          optimizer.param_groups[0]["lr"], epoch * len(data_loader) + i)
        i += 1

    lr_scheduler.step()
    writer.add_scalar('Training loss (epoch)', running_loss / (i+1), epoch)

def main(args):
    if args.output_dir:
        utils.mkdir(args.output_dir)

    utils.init_distributed_mode(args)
    print(args)

    device = torch.device(args.device)

    dataset, num_classes = get_dataset(
        args.data_path, args.dataset, "train", args)
    dataset_test, _ = get_dataset(args.data_path, args.dataset, "val", args)

    if args.distributed:
        train_sampler = torch.utils.data.distributed.DistributedSampler(
            dataset)
        test_sampler = torch.utils.data.distributed.DistributedSampler(
            dataset_test)
    else:
        train_sampler = torch.utils.data.RandomSampler(dataset)
        test_sampler = torch.utils.data.SequentialSampler(dataset_test)

    data_loader = torch.utils.data.DataLoader(
        dataset, batch_size=args.batch_size,
        sampler=train_sampler, num_workers=args.workers,
        collate_fn=utils.collate_fn, drop_last=True)

    data_loader_test = torch.utils.data.DataLoader(
        dataset_test, batch_size=1,
        sampler=test_sampler, num_workers=args.workers,
        collate_fn=utils.collate_fn)

    model = create_model(arch=args.model, heads={'hm': num_classes}, head_conv=256)

    model.to(device)

    if args.distributed:
        model = torch.nn.SyncBatchNorm.convert_sync_batchnorm(model)

    model_without_ddp = model

    if args.distributed:
        model = torch.nn.parallel.DistributedDataParallel(
            model, device_ids=[args.gpu])
        model_without_ddp = model.module

    optimizer = torch.optim.Adam(model.parameters(), args.lr)


    lr_scheduler = torch.optim.lr_scheduler.StepLR(
        optimizer, step_size=args.lr_step, gamma=0.1)

    if args.resume:
        checkpoint = torch.load(args.resume, map_location='cpu')
        model_without_ddp.load_state_dict(
            checkpoint['model'], strict=True)
        optimizer.load_state_dict(checkpoint['optimizer'])
        lr_scheduler.load_state_dict(checkpoint['lr_scheduler'])
        args.start_epoch = checkpoint['epoch'] + 1

    writer = SummaryWriter(args.logdir)

    start_time = time.time()


    criterion_train = FocalLoss(args.alpha, args.beta,
                            train=True)
    criterion_test = FocalLoss(args.alpha, args.beta,
                            train=False)


    for epoch in range(args.start_epoch, args.epochs):
        if args.distributed:
            train_sampler.set_epoch(epoch)

        train_one_epoch(model, criterion_train, optimizer, data_loader,
                        lr_scheduler, device, epoch, args.print_freq, writer)
                        
        class_wise_eval_focal_loss = evaluate(
            model, criterion_test, data_loader_test, device=device, num_classes=num_classes)
        writer.add_scalars(
            'Class-wise focal loss', {str(i): v for i, v in enumerate(class_wise_eval_focal_loss)}, epoch)
        print('Class-wise evaluation loss:',
                class_wise_eval_focal_loss.numpy())
        for name, param in model.named_parameters():
            writer.add_histogram(
                name, param.clone().cpu().data.numpy(), epoch)

        utils.save_on_master(
            {
                'model': model_without_ddp.state_dict(),
                'optimizer': optimizer.state_dict(),
                'lr_scheduler': lr_scheduler.state_dict(),
                'epoch': epoch,
                'args': args
            },
            os.path.join(args.output_dir, 'model_{}.pth'.format(epoch)))

    total_time = time.time() - start_time
    total_time_str = str(datetime.timedelta(seconds=int(total_time)))
    print('Training time {}'.format(total_time_str))

def parse_args():
    import argparse
    parser = argparse.ArgumentParser(
        description='PyTorch Segmentation Training')

    parser.add_argument(
        '--data-path', default='/home/mathis/Documents/datasets/surfrider/images_subset/', help='dataset path')
    parser.add_argument('--dataset', default='surfrider', help='dataset name')
    parser.add_argument(
        '--model', default='deeplabv3__mobilenet_v3_large', help='model')
    parser.add_argument('--device', default='cuda', help='device')
    parser.add_argument('-b', '--batch-size', default=8, type=int)
    parser.add_argument('--epochs', default=140, type=int, metavar='N',
                        help='number of total epochs to run')

    parser.add_argument('-j', '--workers', default=16, type=int, metavar='N',
                        help='number of data loading workers (default: 16)')
    parser.add_argument('--lr', default=0.01, type=float,
                        help='initial learning rate')
    parser.add_argument('--lr_step', default=140, type=int,
        help='when to decrease lr')     
    parser.add_argument('--momentum', default=0.9, type=float, metavar='M',
                        help='momentum')
    parser.add_argument('--wd', '--weight-decay', default=1e-4, type=float,
                        metavar='W', help='weight decay (default: 1e-4)',
                        dest='weight_decay')
    parser.add_argument('--print-freq', default=10,
                        type=int, help='print frequency')
    parser.add_argument('--resume', default='', help='resume from checkpoint')
    parser.add_argument('--start-epoch', default=0, type=int, metavar='N',
                        help='start epoch')
    parser.add_argument('--world-size', default=1, type=int,
                        help='number of distributed processes')
    parser.add_argument('--dist-url', default='env://',
                        help='url used to set up distributed training')

    parser.add_argument('--logdir', default='logs/deeplab')
    parser.add_argument('--output-dir', default='weights/deeplab')

    parser.add_argument('--downsampling-factor', default=4, type=int)
    parser.add_argument('--alpha', default=2, type=int)
    parser.add_argument('--beta', default=4, type=int)

    args = parser.parse_args()

    return args


if __name__ == "__main__":

    args = parse_args()
    args_dict = vars(args)

    with open(os.path.join(args.output_dir,'info.txt'),'w') as f:
        for k,v in args_dict.items():
            f.write(str(k)+':'+str(v)+'\n')
    main(args)<|MERGE_RESOLUTION|>--- conflicted
+++ resolved
@@ -17,13 +17,8 @@
     
 
     paths = {
-<<<<<<< HEAD
-        "surfrider": (dir_path, get_surfrider, 1)    
-        }
-=======
         "surfrider": (dir_path, get_surfrider, 1),
     }
->>>>>>> d4c26282
     p, ds_fn, num_classes = paths[name]
 
     transform = get_transform(image_set == 'train', num_classes, args)
