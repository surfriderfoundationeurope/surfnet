--- conflicted
+++ resolved
@@ -1,10 +1,7 @@
 [tool.poetry]
 name = "plastic-origins"
-<<<<<<< HEAD
 version = "2.0.0-alpha.0"
-=======
-version = "1.2.1-alpha.3"
->>>>>>> c332be5e
+
 description = "A package containing methods commonly used to make inferences"
 repository = "https://github.com/surfriderfoundationeurope/surfnet"
 homepage = "https://www.plasticorigins.eu/"
@@ -34,11 +31,8 @@
 scikit-learn = "^1.1.0"
 pykalman = "^0.9.5"
 Pillow = "9.1.1"
-<<<<<<< HEAD
 pandas = "1.5.0"
-=======
-yolov5 = "^6.1.6"
->>>>>>> c332be5e
+
 
 [tool.poetry.dev-dependencies]
 pytest = "^7.1.1"
