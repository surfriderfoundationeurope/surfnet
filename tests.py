from math import log
# from numba.np.ufunc import parallel
# from numba.np.ufunc.decorators import vectorize
from torchvision import datasets
from base.utils.presets import HeatmapExtractPreset
from torch.utils import data
from extension.models import SurfNet
from common.datasets import SurfnetDataset
import torch 
from torch.utils.data import DataLoader, dataloader
from torch import sigmoid
import matplotlib.pyplot as plt 
from torchvision import transforms as T
from torchvision.datasets import ImageFolder
import numpy as np
from extension.losses import TestLoss, TrainLoss, TrainLossOneTerm
from torchvision.transforms.functional import center_crop
import pickle
import os
from base.centernet.models import create_model as create_model_centernet
from base.centernet.models import load_model as load_model_centernet
from common.utils import load_my_model, transform_test_CenterNet, nms
from train_extension import spatial_transformer, get_loaders
from train_base import get_dataset
import cv2
from common.utils import pre_process_centernet
from tqdm import tqdm
# from sklearn.metrics import roc_curve
from numba import jit

from scipy.spatial.distance import cdist, euclidean
from scipy.optimize import linear_sum_assignment

# from joblib import Parallel, delayed 
# import multiprocessing as mp 

from math import ceil 

import ray
class Args(object):
    def __init__(self, focal, data_path, dataset, downsampling_factor, batch_size):
        self.focal = focal
        self.data_path = data_path
        self.dataset = dataset
        self.downsampling_factor = downsampling_factor
        self.batch_size = batch_size

def plot_single_image_and_heatmaps(image, heatmaps, normalize):

    _ , (ax0, ax1, ax2, ax3) = plt.subplots(1,4,figsize=(30,30))
    ax0.imshow(image)
    if not normalize: 
        kwargs = {'vmin':0, 'vmax':1, 'cmap':'gray'}
    else: 
        kwargs = {'cmap':'gray'}

    ax1.imshow(heatmaps[0].sigmoid_().cpu(),**kwargs)
    ax2.imshow(heatmaps[1].sigmoid_().cpu(),**kwargs)
    ax3.imshow(heatmaps[2].sigmoid_().cpu(),**kwargs)

    plt.show()
    plt.close()

def plot_heatmaps_and_gt(heatmaps, gt, normalize):

    _ , (ax0, ax1, ax2, ax3) = plt.subplots(1,4,figsize=(30,30))
    if not normalize: 
        kwargs = {'vmin':0, 'vmax':1, 'cmap':'gray'}
    else: 
        kwargs = {'cmap':'gray'}
    ax0.imshow(gt[0], **kwargs)
    ax1.imshow(heatmaps[0].sigmoid_().cpu(),**kwargs)
    ax2.imshow(heatmaps[1].sigmoid_().cpu(),**kwargs)
    ax3.imshow(heatmaps[2].sigmoid_().cpu(),**kwargs)
    plt.show()
    plt.close()

def evaluate_extension_network_static_images(base_weights, extension_weights, data_path='data/surfrider_images/'):

    args = Args(focal=True,data_path=data_path,dataset='surfrider', downsampling_factor=4, batch_size=1)
    dataset_test, _ = get_dataset(args.data_path, 'surfrider', "val", args)
    dataloader_ = DataLoader(dataset_test, shuffle=True, batch_size=1)



    verbose = True
    enable_nms = True
    thres = 0.3 
    base_model = create_model_centernet('dla_34',heads={'hm':3,'wh':2}, head_conv=256)
    base_model = load_my_model(base_model, base_weights)
    extension_model = SurfNet(32)
    extension_model.load_state_dict(torch.load(extension_weights))
    for param in base_model.parameters():
        param.requires_grad = False
    for param in extension_model.parameters():
        param.requires_grad = False

    base_model.to('cuda')
    extension_model.to('cuda')
    base_model.eval()
    extension_model.eval()
    
    loss = TestLoss(alpha=2, beta=4)


    with torch.no_grad():
        running_loss_base = 0.0
        running_loss_extension = 0.0
        for batch_nb, (image, target) in enumerate(dataloader_):
            image = image.to('cuda')
            target = target.to('cuda')
            target = torch.max(target[:,:-2,:,:],dim=1,keepdim=True)[0]
            Z = base_model(image)[-1]['hm']
            Z = torch.max(Z,dim=1,keepdim=True)[0]
            h = extension_model(Z)

            loss_base = loss(Z,target)
            loss_extension = loss(h, target)
            running_loss_base+=loss_base
            running_loss_extension+=loss_extension


            Z = torch.sigmoid(Z)
            h = torch.sigmoid(h)
            if enable_nms:
                target = nms(target)
                Z = nms(Z)
                h = nms(h)
                if thres: 
                    Z[Z<thres] = 0
                    h[h<thres] = 0

            if verbose: 
                fig, (ax0, ax1, ax2, ax3) = plt.subplots(1,4, figsize=(20,20))
                image = np.transpose(image.squeeze().cpu().numpy(), axes=[1, 2, 0])
                image = image * (0.229, 0.224, 0.225) + (0.485, 0.456, 0.406)
                ax0.imshow(image)
                ax0.set_title('Image')
                ax1.imshow(target[0][0].cpu(), cmap='gray',vmin=0, vmax=1)
                ax1.set_title('Ground truth')
                ax2.imshow(Z.cpu()[0][0],cmap='gray',vmin=0,vmax=1)
                ax2.set_title('Z, loss: {}'.format(loss_base))
                ax3.imshow(h.cpu()[0][0],cmap='gray',vmin=0,vmax=1)
                ax3.set_title('h, loss: {}'.format(loss_extension))
                plt.show()

    print('Evaluation loss base network:', running_loss_base.item()/(batch_nb+1))
    print('Evaluation loss extension network', running_loss_extension.item()/(batch_nb+1))

def evaluate_extension_network_video_frames(extension_weights, extracted_heatmaps_dir='data/extracted_heatmaps/'):

    verbose = False
    enable_nms = False
    thres = 0.3
    args = Args(focal=True, data_path=extracted_heatmaps_dir,dataset='surfrider',downsampling_factor=4, batch_size=1)
    loader_train, loader_test = get_loaders(args)
    extension_model = SurfNet(32)
    for param in extension_model.parameters():
        param.requires_grad = False
    extension_model.load_state_dict(torch.load(extension_weights))

    extension_model.to('cuda')
    extension_model.eval()

    loss = TestLoss(alpha=2, beta=4)

    with torch.no_grad():
        running_loss_base = 0.0
        running_loss_extension = 0.0
        for batch_nb, (Z, target) in tqdm(enumerate(loader_test)):
            Z = Z.to('cuda')
            target = target.to('cuda')
            h = extension_model(Z)

            loss_base = loss(Z, target)
            loss_extension = loss(h, target)

            running_loss_base+=loss_base
            running_loss_extension+=loss_extension

            Z = torch.sigmoid(Z)
            h = torch.sigmoid(h)
            if enable_nms:
                target = nms(target)
                Z = nms(Z)
                h = nms(h)
                if thres: 
                    Z[Z<thres] = 0
                    h[h<thres] = 0

            if verbose: 
                fig, (ax1, ax2, ax3) = plt.subplots(1,3, figsize=(20,20))
                ax1.imshow(target[0][0].cpu(), cmap='gray',vmin=0, vmax=1)
                ax1.set_title('Ground truth')
                ax2.imshow(Z.cpu()[0][0],cmap='gray',vmin=0,vmax=1)
                ax2.set_title('Z, loss: {}'.format(loss_base))
                ax3.imshow(h.cpu()[0][0],cmap='gray',vmin=0,vmax=1)
                ax3.set_title('h, loss: {}'.format(loss_extension))
                plt.show()

    print('Evaluation loss base network:', running_loss_base.item()/(batch_nb+1))
    print('Evaluation loss extension network', running_loss_extension.item()/(batch_nb+1))

def plot_extracted_heatmaps(data_dir):
    pickle_files = [data_dir + file_name for file_name in sorted(os.listdir(data_dir)) if '.pickle' in file_name]
    for file_name in pickle_files:
        with open(file_name,'rb') as f :
            Z, Phi, center = pickle.load(f)
        print(center)
        plot_heatmaps_and_gt(Z, Phi, normalize=False)

def plot_base_heatmaps_centernet_official_repo(trained_model_weights_filename, images_folder, shuffle=True, fix_res=False, normalize=False):
    dataset = ImageFolder(images_folder, transform = lambda image: pre_process_centernet(image, fix_res), loader=cv2.imread)
    dataloader = DataLoader(dataset, shuffle=shuffle, batch_size=1)
    model = create_model_centernet(arch='dla_34', heads={'hm':3,'wh':2,'reg':2}, head_conv=256)

    model = load_model_centernet(model, trained_model_weights_filename)
    for param in model.parameters():
        param.requires_grad = False
    model.to('cuda')
    print('Model loaded to GPU.')
    model.eval()
    with torch.no_grad():
        for image, _ in dataloader:
            image = image.to('cuda')
            predictions  = model(image)[-1]
            heatmaps = predictions['hm'][0]
            image = np.transpose(image.squeeze().cpu().numpy(), axes=[1, 2, 0])[...,::-1]
            image = image * (0.289, 0.274, 0.278) + (0.408, 0.447, 0.47)
            plot_single_image_and_heatmaps(image, heatmaps, normalize)

def plot_base_heatmaps_centernet_my_repo(trained_model_weights_filename, images_folder, shuffle=True, fix_res=False, normalize=False):
    dataset = ImageFolder(images_folder, transform = transform_test_CenterNet(fix_res))
    dataloader = DataLoader(dataset, shuffle=shuffle, batch_size=1)
    model = create_model_centernet(arch='dla_34', heads={'hm':3,'wh':2}, head_conv=256)
    print(model)
    model = load_my_model(model, trained_model_weights_filename)
    for param in model.parameters():
        param.requires_grad = False
    model.to('cuda')
    print('Model loaded to GPU.')
    model.eval()
    with torch.no_grad():
        for image, _ in dataloader:
            image = image.to('cuda')
            predictions  = model(image)[-1]
            heatmaps = predictions['hm'][0]
            image = np.transpose(image.squeeze().cpu().numpy(), axes=[1, 2, 0])
            image = image * (0.229, 0.224, 0.225) + (0.485, 0.456, 0.406)
            plot_single_image_and_heatmaps(image, heatmaps, normalize)

def load_extension(extension_weights, intermediate_layer_size=32):
    extension_model = SurfNet(intermediate_layer_size)
    extension_model.load_state_dict(torch.load(extension_weights))
    for param in extension_model.parameters():
        param.requires_grad = False
    extension_model.to('cuda')
    extension_model.eval()
    return extension_model

def load_base(base_weights):
    base_model = create_model_centernet('dla_34', heads = {'hm':3,'wh':2}, head_conv=256)
    base_model = load_my_model(base_model, base_weights)
    for param in base_model.parameters():
        param.requires_grad = False 
    base_model.to('cuda')
    base_model.eval()
    return base_model

def extract_heatmaps_extension_from_base_heatmaps(extension_weights, input_dir):
    args = Args(focal=True, data_path=input_dir,dataset='surfrider', downsampling_factor=4, batch_size=1)
    _ , loader_test = get_loaders(args)
    extension_model  = load_extension(extension_weights)
    with torch.no_grad():
        base_predictions = list()
        extension_predictions = list()
        ground_truth = list() 

        for (Z, target) in tqdm(loader_test):
            Z = Z.to('cuda')
            h = extension_model(Z)
            base_predictions.append(torch.sigmoid(Z).cpu()[0][0])
            extension_predictions.append(torch.sigmoid(h).cpu()[0][0])
            ground_truth.append(target[0][0])

        with open('base_predictions.pickle','wb') as f: 
            pickle.dump(torch.stack(base_predictions),f)
        with open('extension_predictions.pickle','wb') as f: 
            pickle.dump(torch.stack(extension_predictions),f)     
        with open('ground_truth.pickle','wb') as f: 
            pickle.dump(torch.stack(ground_truth),f) 

def extract_heatmaps_extension_from_images(base_weights, extension_weights, input_dir):
    args = Args(focal=True, data_path=input_dir, dataset='surfrider',downsampling_factor=4, batch_size=1)
    dataset = get_dataset(input_dir,'surfrider','val', args)[0]
    loader_test = DataLoader(dataset, shuffle=False, batch_size=args.batch_size)
    base_model = load_base(base_weights)
    extension_model = load_extension(extension_weights)

    with torch.no_grad():
        base_predictions = list()
        extension_predictions = list()
        ground_truth = list() 

        for (X, target) in tqdm(loader_test):
            X = X.to('cuda')
            target = torch.max(target[:,:-2,:,:], dim=1)[0]
            Z = torch.max(base_model(X)[-1]['hm'],dim=1,keepdim=True)[0]
            h = extension_model(Z)

            base_predictions.append(torch.sigmoid(Z).cpu()[0][0])
            extension_predictions.append(torch.sigmoid(h).cpu()[0][0])
            ground_truth.append(target[0])

        with open('base_predictions.pickle','wb') as f: 
            pickle.dump(torch.stack(base_predictions),f)
        with open('extension_predictions.pickle','wb') as f: 
            pickle.dump(torch.stack(extension_predictions),f)     
        with open('ground_truth.pickle','wb') as f: 
            pickle.dump(torch.stack(ground_truth),f)     

# @jit(nopython=False, parallel=True, fastmath=False)
def fast_ROC(gt, pred, thresholds):
    fpr, tpr = [], []

    num_samples = len(gt)
    P = gt.sum()
    N = num_samples - P 

    for thres in thresholds: 
        det = (pred > thres)
        TP_base = (det & gt).sum()
        FP_base = (det & ~gt).sum()

        fpr.append(FP_base/N)
        tpr.append(TP_base/P)

    return fpr, tpr

def compute_ROC_curves_brute(data_to_evaluate):
    with open(data_to_evaluate,'rb') as f: 
        all_data = pickle.load(f)
    # all_data = nms(all_data)
    predictions_base = all_data[:,0,:,:].numpy().flatten()
    predictions_extension = all_data[:,1,:,:].numpy().flatten()
    gt = all_data[:,2,:,:].eq(1).numpy().flatten()

    # fig, (ax0, ax1, ax2) = plt.subplots(3,1)
    # ax0.imshow(all_data[0,0,:,:], cmap='gray') #,vmin=0, vmax=1)
    # ax1.imshow(all_data[0,1,:,:], cmap='gray') #,vmin=0, vmax=1)
    # ax2.imshow(all_data[0,2,:,:], cmap='gray') #,vmin=0, vmax=1)
    # plt.show()

    thresholds = np.linspace(0.4,1,10)[::-1]

    # fpr_base, tpr_base, thresholds_base = roc_curve(gt,predictions_base) #sklearn verison 
    fpr_base, tpr_base = fast_ROC(gt, predictions_base, thresholds)

    fig = plt.figure()
    ax = fig.add_subplot(projection='3d')
    ax.scatter(fpr_base, tpr_base, thresholds, label='base')
    ax.set_xlabel('False positive rate')
    ax.set_ylabel('True positive rate')
    ax.set_zlabel('Threshold')
    ax.set_title('ROC curve')
    plt.show()

@jit(nopython=True, fastmath=True, parallel=True)
def fast_prec_recall(gt, pred, thresholds):

    precision_list, recall_list = [], []

    for thres in thresholds: 
        detections = (pred >= thres)

        true_positives = 0 
        false_positives = 0 
        false_negatives = 0 

        for gt_frame, detection_frame in zip(gt, detections):
            # if thres > 0.2:
            #     _ , (ax0, ax1) = plt.subplots(2,1)
            #     ax0.scatter(np.arange(len(gt_frame)),gt_frame)
            #     ax0.set_title('Ground truth')
                
            #     ax1.scatter(np.arange(len(detection_frame)),detection_frame)
            #     ax1.set_title('Detections')
            #     plt.show()
            #     plt.close()
            positives_gt = gt_frame.sum()
            positives_pred = detection_frame.sum()

            if positives_pred > positives_gt: 
                true_positives+=positives_gt
                false_positives+=(positives_pred-positives_gt)
            else:
                true_positives+=positives_pred
                false_negatives+=(positives_gt-positives_pred)

        precision_list.append(true_positives/(true_positives+false_positives+1e-4) + 1e-4)
        recall_list.append(true_positives/(true_positives+false_negatives+1e-4) + 1e-4)

    return precision_list, recall_list

# @jit(nopython=True, fastmath=True, parallel=True)

@ray.remote
def prec_recall_for_thres(thres, thres_nb, gt, pred, max_allowed_cost):
    detections = (pred >= thres)

    true_positives = 0 
    false_positives = 0 
    false_negatives = 0 
    all_costs = []

    for gt_frame, detection_frame in zip(gt, detections):
        true_positives_frame = 0 
        false_positives_frame = 0 
        false_negatives_frame = 0 
        position_positives = np.argwhere(gt_frame)
        position_detections = np.argwhere(detection_frame)
        cost_matrix = cdist(position_positives, position_detections, metric='euclidean')

        row_inds, col_inds = linear_sum_assignment(cost_matrix)
        nb_assignments_frame = len(row_inds)

        for row_ind, col_ind in zip(row_inds,col_inds):
            assignment_cost = cost_matrix[row_ind, col_ind]
            if assignment_cost <= max_allowed_cost:
                true_positives_frame+=1
            else:
                false_positives_frame+=1
        num_positives_frame, num_detections_frame = cost_matrix.shape

        all_costs.extend(cost_matrix[row_inds, col_inds].tolist())
        
        if num_detections_frame > num_positives_frame:
            false_positives_frame += num_detections_frame - nb_assignments_frame
        else: 
            false_negatives_frame += num_positives_frame - nb_assignments_frame

        true_positives += true_positives_frame
        false_positives += false_positives_frame
        false_negatives += false_negatives_frame
        
    # overall_cost = all_costs.mean()
    precision = true_positives/(true_positives+false_positives+1e-4) + 1e-4
    recall = true_positives/(true_positives+false_negatives+1e-4) + 1e-4

    return thres_nb, precision, recall, sum(all_costs)/(len(all_costs)+1e-4)

# @ray.remote
def prec_recall_for_thres_v2(thres, thres_nb, gt, pred, max_allowed_cost):
    detections = (pred >= thres)

    true_positives = 0 
    false_positives = 0 
    false_negatives = 0 
    distances_true_positives = []
    distances_false_positives = []
    
    
    for gt_frame, detection_frame in zip(gt, detections):
        true_positives_frame = 0 
        false_positives_frame = 0 
        false_negatives_frame = 0 
        position_positives = np.argwhere(gt_frame)
        position_detections = np.argwhere(detection_frame)
        
        if len(position_positives): 
            distance_matrix = cdist(position_positives, position_detections, metric='euclidean')
            assigned_positives_for_detections = np.argmin(distance_matrix, axis=0)
            for positive in range(len(position_positives)):
                assigned_detections = np.argwhere(assigned_positives_for_detections == positive)
                if len(assigned_detections):
                    true_positives_frame+=1
                    false_positives_frame+=len(assigned_detections)-1
                    distances_to_detections = distance_matrix[positive, assigned_detections.squeeze()]

                    if np.isscalar(distances_to_detections): 
                        distances_to_detections = np.array([distances_to_detections])

                    closest_detection = np.argmin(distances_to_detections)
                    distances_true_positives.append(distances_to_detections[closest_detection])
                    distances_to_detections = np.delete(distances_to_detections, closest_detection)
                    distances_false_positives.extend(distances_to_detections)
                else:
                    false_negatives_frame+=1
        else:
            false_positives_frame+=len(position_detections)
        
        true_positives += true_positives_frame
        false_positives += false_positives_frame
        false_negatives += false_negatives_frame
        
    precision = true_positives/(true_positives+false_positives+1e-4) + 1e-4
    recall = true_positives/(true_positives+false_negatives+1e-4) + 1e-4

    return thres_nb, precision, recall, distances_true_positives, distances_false_positives

def prec_recall_with_hungarian(gt, pred, thresholds, radius):
    max_allowed_cost = euclidean(u=np.array([0,0]),v=np.array([radius,radius]))
    if not parallel: 
        _ , precision_list, recall_list, distances_true_positives_list, distances_false_positives_list = [], [], [], [], []
        for thres_nb, thres in enumerate(tqdm(thresholds)): 
            _ , precision, recall, distances_true_positives, distances_false_positives  = prec_recall_for_thres_v2(thres, thres_nb, gt, pred, max_allowed_cost)
            precision_list.append(precision)
            recall_list.append(recall)
            distances_true_positives_list.append(distances_true_positives)
            distances_false_positives_list.append(distances_false_positives)

    else: 
        nb_thresholds = len(thresholds)
        results = [prec_recall_for_thres_v2.remote(thresholds[thres_nb], thres_nb, gt, pred, max_allowed_cost) for thres_nb in range(nb_thresholds)]
        results = ray.get(results)
        results.sort(key=lambda result: result[0])
        precision_list = [result[1] for result in results]
        recall_list = [result[2] for result in results]
        distances_true_positives_list = [result[3] for result in results]
        distances_false_positives_list = [result[4] for result in results]

    return precision_list, recall_list, distances_true_positives_list, distances_false_positives_list
            
def plot_pr_curve(precision_list, recall_list, f1, distances_true_positives_list_best_position, distances_false_positives_list_best_position, thresholds, best_position):

    fig, (ax1,ax3) = plt.subplots(1,2)


    color = 'tab:red'
    ax1.set_xlabel('Recall / Threshold')
    ax1.set_ylabel('Precision / F-score')
    ax1.scatter(recall_list, precision_list, color=color, label='PR-curve')
    # ax1.tick_params(axis='x', labelcolor=color)
    # ax1.legend(loc='upper left')

    color = 'tab:blue'
    # ax2 = ax1.twinx()  # instantiate a second axes that shares the same x-axis
    # ax2.set_axis_off()
    # ax2.set_xlabel('Threshold', color=color)  # we already handled the x-label with ax1
    ax1.scatter(thresholds, f1, color=color, label='F-score')
    ax1.legend(loc = 'upper right')
    ax1.set_title('Detection performance with no distance threshold')


    max_dist = euclidean(u=np.array([0,0]),v=np.array([272,488]))
    bins=np.arange(0,ceil(max_dist),step=1)
    best_thres = thresholds[best_position]
    best_f1 = f1[best_position]
    best_recall = recall_list[best_position]
    best_precision = precision_list[best_position]

    ax3.hist([distances_true_positives_list_best_position, distances_false_positives_list_best_position], bins=bins, histtype='barstacked')
    ax3.set_title('Distribution of distances')
    ax3.set_xlabel('Distance to closest ground truth object')
    ax3.set_ylabel('Quantity')



    plt.suptitle('F-score {:.2f} (Precision {:.2f}, Recall {:.2f}) at threshold {:.2f}'.format(best_f1, best_precision, best_recall, best_thres))
    # fig.tight_layout()  # otherwise the right y-label is slightly clipped

    return (fig, (ax1,ax3))

def pr_curve_from_file(filename, show=True):
    plt.close()
    with open(filename, 'rb') as f: 
        fig, axes = plot_pr_curve(*pickle.load(f))
        fig.tight_layout()
    if not show: 
        with open(filename.strip('.pickle')+'_axes.pickle','wb') as f:
            data = (fig, axes)
            pickle.dump(data,f)
    else:
        plt.show()
    plt.close()

def compute_precision_recall_nonlocal(gt, predictions, output_filename='evaluation', enable_nms=False, plot=False):

    if enable_nms: 
        predictions = nms(predictions)
    gt = gt.numpy()
    predictions = predictions.numpy()

    gt = gt.reshape(len(gt),-1)
    gt = (gt == 1)

    predictions = predictions.reshape(len(predictions),-1) 

    thresholds = np.linspace(0,1,100)
    precision_list, recall_list = fast_prec_recall(gt, predictions, thresholds)
    precision_list, recall_list = np.array(precision_list), np.array(recall_list)

    with open(output_filename+'.pickle','wb') as f: 
        data = (precision_list, recall_list, thresholds)
        pickle.dump(data,f)

    if plot: 
        plot_pr_curve(precision_list, recall_list, thresholds)

def compute_precision_recall_hungarian(gt, predictions, output_filename='evaluation', enable_nms=False, plot=False):

    if enable_nms: 
        predictions = nms(predictions)
    gt = gt.numpy()
    predictions = predictions.numpy()

    gt = (gt == 1)

    thresholds = np.linspace(0.4,0.6,2)
    precision_list, recall_list, distances_true_positives_list, distances_false_positives_list = prec_recall_with_hungarian(gt, predictions, thresholds, radius=3)
    
    precision_list, recall_list = np.array(precision_list), np.array(recall_list)
    f1 = 2*(precision_list*recall_list)/(precision_list+recall_list)
    best_position = np.argmax(f1)

    distances_true_positives_list_best_position = distances_true_positives_list[best_position]
    distances_false_positives_list_best_position = distances_false_positives_list[best_position]

    with open(output_filename+'.pickle','wb') as f: 
        data = (precision_list, recall_list, f1, distances_true_positives_list_best_position, distances_false_positives_list_best_position, thresholds, best_position)
        pickle.dump(data,f)
    if plot: 
        plot_pr_curve(precision_list, recall_list, f1, distances_true_positives_list_best_position, distances_false_positives_list_best_position, thresholds, best_position)

if __name__ == '__main__':

    # extension_weights = 'experiments/extension/surfnet32_alpha_2_beta_4_lr_1e-5_lr_reduced_epoch_15_multi_obj_no_obj/model_49.pth'
    # input_dir = 'data/extracted_heatmaps/'
    # extract_heatmaps_extension_from_base_heatmaps(extension_weights=extension_weights, input_dir=input_dir)
    # extract_heatmaps_extension_from_images(base_weights='external_pretrained_models/centernet_pretrained.pth', extension_weights='external_pretrained_models/surfnet32.pth', input_dir='data/surfrider_images')
   
    # compute_ROC_curves_brute('data_to_evaluate.pickle')

    parallel = False
    if parallel: 
        ray.init()

<<<<<<< HEAD
    eval_dir = 'experiments/evaluations/multi_object_synthetic_videos_trained_including_no_obj/'
    with open(eval_dir+'ground_truth.pickle','rb') as f: 
        gt = pickle.load(f)
    # with open(eval_dir+'extension_predictions.pickle','rb') as f: 
    #     predictions_extension = pickle.load(f)
    with open(eval_dir+'base_predictions.pickle','rb') as f: 
        predictions_base = pickle.load(f)
    permutation = np.random.permutation(gt.shape[0])
=======
    # eval_dir = 'experiments/evaluations/multi_object_synthetic_videos_trained_including_no_obj/'
    # with open(eval_dir+'ground_truth.pickle','rb') as f: 
    #     gt = pickle.load(f)
    # with open(eval_dir+'extension_predictions.pickle','rb') as f: 
    #     predictions_extension = pickle.load(f)
    # with open(eval_dir+'base_predictions.pickle','rb') as f: 
        # predictions_base = pickle.load(f)
    # permutation = np.random.permutation(gt.shape[0])
>>>>>>> cf7352fd

    gt = gt[permutation]
    predictions_base = predictions_base[permutation]
    # # predictions_extension = predictions_extension[permutation]
    
<<<<<<< HEAD


    compute_precision_recall_hungarian(gt, predictions_base, output_filename='Evaluation base')
=======
    # compute_precision_recall_hungarian(gt, predictions_base, output_filename='Evaluation base')
>>>>>>> cf7352fd
    # compute_precision_recall_hungarian(gt, predictions_base, output_filename='Evaluation base nms', enable_nms=True)
    # compute_precision_recall_hungarian(gt, predictions_extension, output_filename='Evaluation extension')
    # compute_precision_recall_hungarian(gt, predictions_extension, output_filename='Evaluation extension nms', enable_nms=True)

<<<<<<< HEAD

    pr_curve_from_file('Evaluation base.pickle')
=======
    # pr_curve_from_file('Evaluation base.pickle')
>>>>>>> cf7352fd
    # pr_curve_from_file('Evaluation base nms.pickle')
    # pr_curve_from_file('Evaluation extension.pickle')
    # pr_curve_from_file('Evaluation extension nms.pickle')

    # plot_pickle_file('Evaluation extension nms_axes.pickle')

    


    # # # extract_heatmaps_extension('external_pretrained_models/surfnet32.pth','data/extracted_heatmaps/')

    # # for gt_, prediction_base, predictions_extension in (zip(gt,predictions_base, predictions_extension)):
    # #     fig, (ax0, ax1, ax2) = plt.subplots(1,3)
    # #     ax0.imshow(gt_,cmap='gray',vmin=0,vmax=1)
    # #     ax0.set_title('Ground truth')
    # #     ax1.imshow(prediction_base,cmap='gray',vmin=0,vmax=1)
    # #     ax1.set_title('Base')
    # #     ax2.imshow(predictions_extension,cmap='gray',vmin=0,vmax=1)
    # #     ax2.set_title('Extension')
    # #     plt.show()
    # #     plt.close()
    




























































    # loaded_data = torch.tensor(load_data_for_eval('experiments/evaluations/temp_heatmaps/'))
    # test = 0 

    # extract_heatmaps_extension(extension_weights='external_pretrained_models/surfnet32.pth',input_dir='data/extracted_heatmaps/')
    # load_heatmaps('experiments/evaluations/temp_heatmaps/')
    # evaluate_extension_network_static_images(base_weights='external_pretrained_models/centernet_pretrained.pth', extension_weights='external_pretrained_models/surfnet32.pth')

    # images_folder = '/home/mathis/Documents/datasets/surfrider/other/test_synthetic_video_adour/'
    # centernet_trained_my_repo = 'external_pretrained_models/centernet_trained_my_repo.pth'
    # centernet_trained_official_repo = 'external_pretrained_models/centernet_trained_official_repo.pth'
    # plot_base_heatmaps_centernet_my_repo(centernet_trained_my_repo, images_folder, shuffle=False, fix_res=False, normalize=False)
    # plot_base_heatmaps_centernet_official_repo(centernet_trained_official_repo, images_folder, shuffle=False, fix_res=False, normalize=True)




            # else: 
            #     image = np.transpose(image.squeeze().cpu().numpy(), axes=[1, 2, 0]) 
            #     image = image * (0.229, 0.224, 0.225) +  (0.498, 0.470, 0.415)
    # plot_extracted_heatmaps('/home/mathis/Documents/datasets/surfrider/extracted_heatmaps/')

    # sftp_repo_dir = '/run/user/1000/gvfs/sftp:host=gpu1/home/infres/chagneux/repos/surfnet/'
    # plot_pickle_file(sftp_repo_dir+'verbose.pickle')
    # class Args(object):
    #     def __init__(self, focal, downsampling_factor):
    #         self.focal = focal
    #         self.downsampling_factor = downsampling_factor

    # dataset_test =  SurfnetDataset('/home/mathis/Documents/datasets/surfrider/extracted_heatmaps/', split='train')
    # loader_train = DataLoader(dataset_train, batch_size=1, shuffle=True)

    # model = SurfNet(intermediate_layer_size=32)
    # model.to('cuda')


    # loss_experiments(model, loader_train)




    # args = Args(focal=True, downsampling_factor=4)

    # deeplab = load_deeplab_to_cuda('pretrained_models/model_83.pth')
    # # # surfnet = load_surfnet_to_cuda(32, 1, 'experiments/surfnet/focal_centernet_downsample_1_sigma2_2_alpha_2_beta_4_lr_0.0001/model_1.pth')
    # # from train_deeplab import get_dataset
    # # # dataset = SurfnetDataset(heatmaps_folder='/media/mathis/f88b9c68-1ae1-4ecc-a58e-529ad6808fd3/heatmaps_and_annotations/current/', split='train')
   
    # transform = lambda x: pre_process_centernet(x, scale=1, mean=)




    # # dataset, num_classes = get_dataset('/home/mathis/Documents/datasets/surfrider/images_subset/', 'surfrider','val', args)




    # # # loss = TrainLoss('focal_centernet',sigma2=2, alpha=2, beta=4)
    # # # model = get_model('deeplabv3__resnet50', 3, freeze_backbone=False, downsampling_factor=4)
    # # deeplab = load_deeplab_to_cuda('pretrained_models/deeplabv3__resnet101.pth')

    # # # test_model_output(deeplab, dataloader)
    # plot_deeplab_heatmaps(deeplab, dataloader)
    # # # plot_surfnet_pairs(surfnet, loss, dataloader)s
    # # test = next(iter(dataloader))

    # # plot_surfnet_heatmaps(deeplab, surfnet, dataloader)




<|MERGE_RESOLUTION|>--- conflicted
+++ resolved
@@ -635,7 +635,6 @@
     if parallel: 
         ray.init()
 
-<<<<<<< HEAD
     eval_dir = 'experiments/evaluations/multi_object_synthetic_videos_trained_including_no_obj/'
     with open(eval_dir+'ground_truth.pickle','rb') as f: 
         gt = pickle.load(f)
@@ -644,38 +643,20 @@
     with open(eval_dir+'base_predictions.pickle','rb') as f: 
         predictions_base = pickle.load(f)
     permutation = np.random.permutation(gt.shape[0])
-=======
-    # eval_dir = 'experiments/evaluations/multi_object_synthetic_videos_trained_including_no_obj/'
-    # with open(eval_dir+'ground_truth.pickle','rb') as f: 
-    #     gt = pickle.load(f)
-    # with open(eval_dir+'extension_predictions.pickle','rb') as f: 
-    #     predictions_extension = pickle.load(f)
-    # with open(eval_dir+'base_predictions.pickle','rb') as f: 
-        # predictions_base = pickle.load(f)
-    # permutation = np.random.permutation(gt.shape[0])
->>>>>>> cf7352fd
 
     gt = gt[permutation]
     predictions_base = predictions_base[permutation]
     # # predictions_extension = predictions_extension[permutation]
     
-<<<<<<< HEAD
 
 
     compute_precision_recall_hungarian(gt, predictions_base, output_filename='Evaluation base')
-=======
-    # compute_precision_recall_hungarian(gt, predictions_base, output_filename='Evaluation base')
->>>>>>> cf7352fd
     # compute_precision_recall_hungarian(gt, predictions_base, output_filename='Evaluation base nms', enable_nms=True)
     # compute_precision_recall_hungarian(gt, predictions_extension, output_filename='Evaluation extension')
     # compute_precision_recall_hungarian(gt, predictions_extension, output_filename='Evaluation extension nms', enable_nms=True)
 
-<<<<<<< HEAD
 
     pr_curve_from_file('Evaluation base.pickle')
-=======
-    # pr_curve_from_file('Evaluation base.pickle')
->>>>>>> cf7352fd
     # pr_curve_from_file('Evaluation base nms.pickle')
     # pr_curve_from_file('Evaluation extension.pickle')
     # pr_curve_from_file('Evaluation extension nms.pickle')
