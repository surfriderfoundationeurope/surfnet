--- conflicted
+++ resolved
@@ -7,7 +7,6 @@
 ### Clone the project
 ```shell
 git clone https://github.com/surfriderfoundationeurope/surfnet.git <folder-for-surfnet> -b release
-<<<<<<< HEAD
 cd <folder-for-surfnet>
 ```
 ### Install Poetry
@@ -24,12 +23,6 @@
 ### Install dependencies
 ```shell
 poetry install
-=======
-conda create -n surfnet pytorch torchvision -c pytorch
-conda activate surfnet
-cd <folder-for-surfnet>
-pip install -r requirements.txt
->>>>>>> 9d65696c
 ```
 
 ### Code Linting and Formatting:
@@ -56,24 +49,15 @@
 sh download_pretrained_base.sh
 ```
 The file will be downloaded into [models](models).
-<<<<<<< HEAD
 
 ## Validation videos
 
 If you want to download the 3 test videos on the 3 portions of the Auterrive riverbank, run:
 
-=======
-
-## Validation videos
-
-If you want to download the 3 test videos on the 3 portions of the Auterrive riverbank, run:
-
->>>>>>> 9d65696c
 ```
 cd data
 sh download_validation_videos.sh
 ```
-<<<<<<< HEAD
 
 This will download the 3 videos in distinct folders of [data/validation_videos](data/validation_videos).
 
@@ -141,41 +125,9 @@
 ### Check or Bump version:
 
 Check the current version of the product:
-=======
-
-This will download the 3 videos in distinct folders of [data/validation_videos](data/validation_videos).
-
-## Serving
-
-### Development
-Setting up the server and testing: from surfnet/ directory, you may run a local flask developement server with the following command:
-
-```shell
-export FLASK_APP=src/serving/app.py
-flask run
-```
-
-### Production
-Setting up the server and testing: from surfnet/ directory, you may run a local wsgi gunicorn production server with the following command:
-
-```shell
-PYTHONPATH=./src gunicorn -w 5 --threads 2 --bind 0.0.0.0:8001 --chdir ./src/serving/ wsgi:app
-```
-
-### Test surfnet API
-Then, in order to test your local dev server, you may run:
-```shell
-curl -X POST http://127.0.0.1:5000/ -F 'file=@/path/to/video.mp4' # flask
-```
-Change port 5000 to 8001 to test on gunicorn or 8000 to test with Docker and gunicorn.
-
-### Docker
-You can build and run the surfnet AI API within a Docker container.
->>>>>>> 9d65696c
 
 Docker Build:
 ```shell
-<<<<<<< HEAD
 poetry version
 ```
 
@@ -208,45 +160,6 @@
 - `skip_frames` : `3` number of frames to skip. Increase to make the process faster and less accurate.
 - `kappa`: `7` the moving average window. `1` prevents the average, avoid `2` which is ill-defined.
 - `tau`: `4` the number of consecutive observations necessary to keep a track. If you increase `skip_frames`, you should lower `tau`.
-=======
-docker build -t surfnet/surfnet:latest .
-```
-
-Docker Run:
-```shell
-docker run --env PYTHONPATH=/src -p 8000:8000 --name surfnetapi surfnet/surfnet:latest
-```
-
-### Makefile
-You can use the makefile for convenience purpose to launch the surfnet API:
-```shell
-make surfnet-dev-local # with flask
-make surfnet-prod-local # with gunicorn
-make surfnet-prod-build-docker # docker build
-make surfnet-prod-run-docker # docker run
-```
-
-### Kubernetes
-To ease production operation, the surfnet API can be deployed on top of kubernetes (k8s) cluster. A pre-built Docker image is available on ghcr.io to be deployed using the surfnet.yaml k8s deployment file. To do so, change directory to k8s/, then once you are connected to your k8s cluster simply enter:
-```shell
-kubectl apply -y surfnet.yaml
-```
-Remark: we use a specific surfnet k8s node pool label for our Azure production environment on aks. If you want to test deployment on a default k8s cluster using system nodes, you have either to use default surfnet.yaml file or remove the nodeSelector section from others deployment files (aks, gke).
-
-After the deployment is done, create a service to expose the surfnet API to be publicly accessible over the Internet.
-```shell
-kubectl expose deployment surfnet --type=LoadBalancer --name=surfnet-api
-kubectl get service surfnet-api
-```
-
-## Configuration
-
-`src/serving/inference.py` contains a Configuration dictionary that you may change:
-- `skip_frames` : `3` number of frames to skip. Increase to make the process faster and less accurate.
-- `kappa`: `7` the moving average window. `1` prevents the average, avoid `2` which is ill-defined.
-- `tau`: `4` the number of consecutive observations necessary to keep a track. If you increase `skip_frames`, you should lower `tau`.
-
->>>>>>> 9d65696c
 
 ## Datasets and Training
 
